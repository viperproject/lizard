--- conflicted
+++ resolved
@@ -212,48 +212,7 @@
                 return onData(JSON.stringify({ type: "Stopped" }))
             }
 
-<<<<<<< HEAD
             if ( message.msg_type === 'verification_result' ) {
-=======
-                if ( message.msg_type === 'verification_result' ) {
-
-                    if ( message.hasOwnProperty('msg_body') && 
-                         message.msg_body.hasOwnProperty('status') ) {
-
-                            if ( message.msg_body.status === 'failure') {
-
-                                let first_error_tag = message.msg_body.details.result.errors[0].tag
-                                let global_failure = 
-                                    Server.backend.type === 'other' || 
-                                    /* TODO: Implement flag DoesCustomBackendSupportFineGrainedReporting */
-                                    message.msg_body.verifier === 'carbon' ||
-                                    first_error_tag === 'parser.error' || 
-                                    first_error_tag === 'parser.warning' ||
-                                    first_error_tag === 'consistency.error' ||
-                                    first_error_tag === 'typechecker.error' ||
-                                    first_error_tag === 'clioption.error' ||
-                                    first_error_tag === 'dependencynotfound.error' ||
-                                    first_error_tag === 'timeout.error' ||
-                                    first_error_tag === 'exceptional.error' ||
-                                    first_error_tag.includes('internal')
-
-                                if ( message.msg_body.kind === 'for_entity' || global_failure ) {
-                                        
-                                    onData(JSON.stringify({ 
-                                        type: "Error",
-                                        file: file,
-                                        errors: message.msg_body.details.result.errors.map((e) => {
-                                            return {
-                                                tag: e.tag,
-                                                start: e.position.start,
-                                                end: e.position.end,
-                                                message: e.text,
-                                                cached: e.cached
-                                            }
-                                        })
-                                    }))
-                                }
->>>>>>> a768fcd4
 
                 if ( message.hasOwnProperty('msg_body') && 
                         message.msg_body.hasOwnProperty('status') ) {
@@ -262,6 +221,8 @@
 
                             let first_error_tag = message.msg_body.details.result.errors[0].tag
                             let global_failure = 
+                                Server.backend.type === 'other' || 
+                                /* TODO: Implement flag DoesCustomBackendSupportFineGrainedReporting */
                                 message.msg_body.verifier === 'carbon' ||
                                 first_error_tag === 'parser.error' || 
                                 first_error_tag === 'parser.warning' ||
@@ -270,7 +231,8 @@
                                 first_error_tag === 'clioption.error' ||
                                 first_error_tag === 'dependencynotfound.error' ||
                                 first_error_tag === 'timeout.error' ||
-                                first_error_tag === 'exceptional.error' 
+                                first_error_tag === 'exceptional.error' ||
+                                first_error_tag.includes('internal')
 
                             if ( message.msg_body.kind === 'for_entity' || global_failure ) {
                                     
